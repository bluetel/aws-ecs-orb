--- conflicted
+++ resolved
@@ -941,7 +941,6 @@
         type: boolean
         default: false
     steps:
-<<<<<<< HEAD
       - unless:
           condition: << parameters.skip-task-definition-registration >>
           steps:
@@ -961,17 +960,6 @@
                 name: Update service with registered task definition
                 command: |
                   DEPLOYMENT_CONTROLLER="$(echo << parameters.deployment-controller >>)"
-=======
-      - update-task-definition:
-          family: << parameters.family >>
-          container-image-name-updates: << parameters.container-image-name-updates >>
-          container-env-var-updates: << parameters.container-env-var-updates >>
-      - run:
-          name: Update service with registered task definition
-          command: |
-            set -o noglob
-            DEPLOYMENT_CONTROLLER="$(echo << parameters.deployment-controller >>)"
->>>>>>> 585892f8
 
                   if [ "${DEPLOYMENT_CONTROLLER}" = "CODE_DEPLOY" ]; then
                       DEPLOYED_REVISION="${CCI_ORB_AWS_ECS_REGISTERED_TASK_DFN}"
